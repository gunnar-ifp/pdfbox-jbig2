--- conflicted
+++ resolved
@@ -55,65 +55,31 @@
 
         int prev = 1;
 
-<<<<<<< HEAD
-        cxIAx.setIndex(prev);
-        s = decoder.decode(cxIAx);
+        s = decoder.decode(cxIAx, prev);
         prev = setPrev(prev, s);
 
-        cxIAx.setIndex(prev);
-        d = decoder.decode(cxIAx);
+        d = decoder.decode(cxIAx, prev);
         prev = setPrev(prev, d);
 
         if (d == 1)
         {
-            cxIAx.setIndex(prev);
-            d = decoder.decode(cxIAx);
+            d = decoder.decode(cxIAx, prev);
             prev = setPrev(prev, d);
 
             if (d == 1)
             {
-                cxIAx.setIndex(prev);
-                d = decoder.decode(cxIAx);
+                d = decoder.decode(cxIAx, prev);
                 prev = setPrev(prev, d);
 
                 if (d == 1)
                 {
-                    cxIAx.setIndex(prev);
-                    d = decoder.decode(cxIAx);
+                    d = decoder.decode(cxIAx, prev);
                     prev = setPrev(prev, d);
 
                     if (d == 1)
                     {
-                        cxIAx.setIndex(prev);
-                        d = decoder.decode(cxIAx);
+                        d = decoder.decode(cxIAx, prev);
                         prev = setPrev(prev, d);
-=======
-        s = decoder.decode(cxIAx, prev);
-        setPrev(s);
-
-        d = decoder.decode(cxIAx, prev);
-        setPrev(d);
-
-        if (d == 1)
-        {
-            d = decoder.decode(cxIAx, prev);
-            setPrev(d);
-
-            if (d == 1)
-            {
-                d = decoder.decode(cxIAx, prev);
-                setPrev(d);
-
-                if (d == 1)
-                {
-                    d = decoder.decode(cxIAx, prev);
-                    setPrev(d);
-
-                    if (d == 1)
-                    {
-                        d = decoder.decode(cxIAx, prev);
-                        setPrev(d);
->>>>>>> 488d1b97
 
                         if (d == 1)
                         {
@@ -152,14 +118,8 @@
 
         for (int i = 0; i < bitsToRead; i++)
         {
-<<<<<<< HEAD
-            cxIAx.setIndex(prev);
-            d = decoder.decode(cxIAx);
+            d = decoder.decode(cxIAx, prev);
             prev = setPrev(prev, d);
-=======
-            d = decoder.decode(cxIAx, prev);
-            setPrev(d);
->>>>>>> 488d1b97
             v = (v << 1) | d;
         }
 
